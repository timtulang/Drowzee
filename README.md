# 💤 Drowsy Driver Detection — Data Collection Guide

## NOTE: DO NOT PUSH ANY CHANGES

This repository collects **facial and posture landmarks** using [MediaPipe Holistic](https://developers.google.com/mediapipe/solutions/vision/holistic) and **OpenCV** to train a model that detects driver drowsiness.

Each participant helps by recording themselves while acting **drowsy** and **alert (not drowsy)** using their webcam.  
The program captures face + pose landmarks and logs them into a CSV file for model training.

---

## 🧩 Quick Start

#### 1. Clone the Repository (run in terminal)
<<<<<<< HEAD
git clone https://github.com/<your-username>/drowsy-driver-detector.git
=======
```
git clone https://github.com/timtulang/Drowzee.git
>>>>>>> 24a02fcb
cd drowsy-driver-detector
```


<<<<<<< HEAD

#### 2. Check your Python version (run in terminal)
=======
#### 2. Check your Python version (run in terminal)
```
>>>>>>> 24a02fcb
python --version
```
The project requires you to have **Python 3.11**
If you do not have it installed, go to:
👉 https://www.python.org/downloads/


#### 3. Create a virtual environment (run in terminal)
<<<<<<< HEAD
=======
```
>>>>>>> 24a02fcb
python -m venv .venv
source .venv/bin/activate    # for Linux/macOS
.venv\Scripts\activate     # for Windows (PowerShell)
```

*Make sure venv is running before proceeding to Step 4. You should see (.venv) before the directory in your terminal.*


#### 4. Install Dependencies (run in terminal)
Inside the virtual environment
```
pip install opencv-python mediapipe tensorflow pandas numpy scikit-learn matplotlib
```
*If mediapipe fails to install, make sure that you are running Python 3.11*


#### 5. Run the Data Collection Program (run in terminal)
<<<<<<< HEAD
=======
```
>>>>>>> 24a02fcb
python data_collection.py
```
The webcam window will open and automatically detect your face and posture.

You should see: "Press 0=drowsy, 1=not drowsy, q=quit"

### If you've done all steps correctly, you should see something like this:
<img width="645" height="548" alt="image" src="https://github.com/user-attachments/assets/664b24b9-d5a4-459d-a4e8-c08177e921ea" />
<img width="641" height="543" alt="image" src="https://github.com/user-attachments/assets/5aa5d72f-00db-44e9-b00c-e93ed4dfbb60" />

---

## How to Collect Data

Each key press logs your current facial and posture landmarks to a file called landmarks.csv.

### ⚙️ Controls
**Key**	        **Meaning**	        **Action**
0	        Drowsy	        Save current sample as "drowsy"
1	        Not Drowsy	    Save current sample as "alert"
q / ESC	    Quit	        Exit safely

### 🧍‍♀️ Acting Instructions
“Not Drowsy” (Press 1)
- Sit upright and look forward
- Keep your eyes open
- Maintain alert posture

“Drowsy” (Press 0)
- Slowly close or blink your eyes
- Tilt your head slightly down or sideways
- Act sluggish or sleepy

*🎯 Try to record balanced and varied samples (lighting, angles, expressions) to improve dataset quality.*

### 📄 Data Output
Each key press logs one row to landmarks.csv. Check if the logged data is correct periodically. The first column is the label. Hence, it's value should be either 0 or 1 depending on what you pressed.

**When finished, upload the csv file to the designated [Google Drive](https://drive.google.com/drive/folders/1P2QTn9w6sk8-BVCmJv9m9M1bauT_3MhT?usp=drive_link):**
landmarks_<last_name>.csv

## 🧩 Troubleshooting
❌ Webcam not opening → Close other apps using your camera
⚠️ mediapipe install fails → Recheck Python version. Mediapipe doesn't support Python version 3.12 or later.
🐢 Lag or freeze → Lower lighting variation and background movement

## ✅ Tips for Quality Data
- Make sure your face and shoulders are clearly visible
- Use good lighting (avoid shadows)
- Record at least 100 samples for both drowsy and not drowsy
- Keep the background consistent

## 💬 Contact
For questions or setup issues, contact:
Timothy Tulang — Project Lead at tulangtimothy@gmail.com or other lines of communication.
All emails concerning this project should have "Drowzee Concern" as its subject.

## ⭐ Thank you for contributing!
Your data will help train a more accurate and reliable drowsiness detection model.

<|MERGE_RESOLUTION|>--- conflicted
+++ resolved
@@ -12,23 +12,14 @@
 ## 🧩 Quick Start
 
 #### 1. Clone the Repository (run in terminal)
-<<<<<<< HEAD
-git clone https://github.com/<your-username>/drowsy-driver-detector.git
-=======
 ```
 git clone https://github.com/timtulang/Drowzee.git
->>>>>>> 24a02fcb
 cd drowsy-driver-detector
 ```
 
 
-<<<<<<< HEAD
-
-#### 2. Check your Python version (run in terminal)
-=======
 #### 2. Check your Python version (run in terminal)
 ```
->>>>>>> 24a02fcb
 python --version
 ```
 The project requires you to have **Python 3.11**
@@ -37,10 +28,7 @@
 
 
 #### 3. Create a virtual environment (run in terminal)
-<<<<<<< HEAD
-=======
 ```
->>>>>>> 24a02fcb
 python -m venv .venv
 source .venv/bin/activate    # for Linux/macOS
 .venv\Scripts\activate     # for Windows (PowerShell)
@@ -58,10 +46,7 @@
 
 
 #### 5. Run the Data Collection Program (run in terminal)
-<<<<<<< HEAD
-=======
 ```
->>>>>>> 24a02fcb
 python data_collection.py
 ```
 The webcam window will open and automatically detect your face and posture.
